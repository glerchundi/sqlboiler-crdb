--- conflicted
+++ resolved
@@ -179,38 +179,6 @@
 	)
 		AS is_unique
 FROM
-<<<<<<< HEAD
-    information_schema.columns AS c
-    LEFT JOIN (
-        SELECT
-            DISTINCT c.column_name,
-            pgc.conname AS conname,
-            pgc.contype AS contype
-        FROM
-            information_schema.columns AS c
-            LEFT JOIN information_schema.key_column_usage kcu ON c.table_name = kcu.table_name
-                AND c.table_schema = kcu.table_schema
-                AND c.column_name = kcu.column_name
-        LEFT JOIN pg_constraint pgc ON kcu.constraint_name = pgc.conname
-        WHERE
-            c.table_schema = $1
-            AND c.table_name = $2
-    ) pgc ON c.column_name = pgc.column_name
-    LEFT JOIN (
-        SELECT
-            kcu.table_schema,
-            kcu.table_name,
-            kcu.constraint_name,
-            count(*)
-        FROM
-            information_schema.key_column_usage kcu
-        GROUP BY
-            kcu.table_schema,
-            kcu.table_name,
-            kcu.constraint_name) pc ON c.table_schema = pc.table_schema
-    AND c.table_name = pc.table_name
-    AND pgc.conname = pc.constraint_name
-=======
 	information_schema.columns AS c
 	LEFT JOIN
 		(
@@ -230,6 +198,9 @@
 					AND c.column_name = kcu.column_name
 				LEFT JOIN pg_constraint AS pgc
 				ON kcu.constraint_name = pgc.conname
+        WHERE
+            c.table_schema = $1
+            AND c.table_name = $2
 		)
 			AS pgc
 	ON c.column_name = pgc.column_name
@@ -252,7 +223,6 @@
 		c.table_schema = pc.table_schema
 		AND c.table_name = pc.table_name
 		AND pgc.conname = pc.constraint_name
->>>>>>> 0906501b
 WHERE
 	c.table_schema = $1 AND c.table_name = $2
 GROUP BY
